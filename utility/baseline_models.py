import pandas as pd
import numpy as np
import os
from typing import Dict, List
from autogluon.timeseries import TimeSeriesPredictor
from sklearn.metrics import mean_absolute_error, mean_squared_error
from utility.helpers import DataManager
from autogluon.common.space import Int, Real, Categorical
import autogluon.common.space as space

class DeepAR:
    """
    DeepAR implementation for workload forecasting using AutoGluon TimeSeries.
    This implementation explicitly configures AutoGluon to use the DeepAR model.
    It supports training, prediction, evaluation, and saving/loading models.
    """

    def __init__(self, prediction_length: int, freq: str = "h", hyperparameters: Dict = None):
        # Initialization of model parameters.
        print("Initializing DeepARAutogluonTS Model...")
        self.prediction_length = prediction_length
        self.freq = freq
        self.model = None

        # Force usage of DeepAR by setting hyperparameters under the "DeepAR" key.
        self.hyperparameters = {
                "DeepAR": {
                    "hidden_size": space.Int(20, 100),
                    "dropout_rate": space.Categorical(0.1, 0.3),
                },
            }

    def prepare_data(self, data: pd.DataFrame, target_column: str = "query_count") -> pd.DataFrame:
        """
        Convert a pandas DataFrame into the long format expected by AutoGluon TimeSeries.
        The input DataFrame must include a 'timestamp' column and a target column.
        """
        data = data.copy()
        data["timestamp"] = pd.to_datetime(data["timestamp"])
        data = data.sort_values("timestamp")
        # Add a constant item_id since a single time series is forecasted.
        data["item_id"] = "item_1"
        # Rearrange columns in the expected order.
        data = data[["item_id", "timestamp", target_column]]
        return data

    def train(self, train_data: pd.DataFrame, target_column: str = "query_count"):
        """
        Train the DeepAR model using AutoGluon TimeSeries on the provided training data.
        """
        prepared_data = self.prepare_data(train_data, target_column)
        print("Training started using DeepAR...")
        # Initialize the TimeSeriesPredictor.
        self.model = TimeSeriesPredictor(
            target=target_column,
            prediction_length=self.prediction_length,
            freq=self.freq,
            eval_metric='SMAPE'
        )
        self.model.fit(
            train_data=prepared_data,
            hyperparameters=self.hyperparameters,
            hyperparameter_tune_kwargs="auto",
            enable_ensemble=False,
        )
        print("Training completed using DeepAR.")

    def predict(self, test_data: pd.DataFrame, target_column: str = "query_count") -> pd.DataFrame:
        """
        Generate predictions using the trained DeepAR model.
        Returns a DataFrame with timestamps and forecast statistics.
        """
        if self.model is None:
            raise ValueError("Model must be trained before making predictions.")

        prepared_data = self.prepare_data(test_data, target_column)
        predictions = self.model.predict(prepared_data)

        # Extract forecasts for the single time series ('item_1').
        forecast = predictions.loc["item_1"]
        forecast = forecast.reset_index().rename(columns={"index": "timestamp"})

        # Use appropriate quantile columns if available.
        lower_bound = forecast["0.1"] if "0.1" in forecast.columns else None
        upper_bound = forecast["0.9"] if "0.9" in forecast.columns else None
        mean_forecast = forecast["0.5"] if "0.5" in forecast.columns else forecast.iloc[:, 1]  # fallback option

        predictions_df = pd.DataFrame({
            "timestamp": forecast["timestamp"],
            "mean": mean_forecast,
            "lower_bound": lower_bound,
            "upper_bound": upper_bound,
        })
        return predictions_df

    def evaluate(self, test_data: pd.DataFrame, target_column: str = "query_count") -> Dict[str, float]:
        """
        Evaluate the DeepAR model using custom metrics such as Q-error, MAE, and RME.
        Actual values for evaluation are assumed to be the last `prediction_length` rows of the test data.
        """
        if self.model is None:
            raise ValueError("Model must be trained before evaluation.")

        # Prepare test data in long format and sort chronologically.
        prepared_data = self.prepare_data(test_data, target_column)
        prepared_data = prepared_data.sort_values("timestamp").reset_index(drop=True)

        # Generate predictions using the trained model.
        predictions_df = self.predict(test_data, target_column)
        predictions_df = predictions_df.reset_index(drop=True)

        if len(prepared_data) < self.prediction_length:
            raise ValueError("Not enough test data to cover the forecast horizon.")

        # Assume last `prediction_length` rows as actual values for forecast horizon.
        actual_forecast = prepared_data.iloc[-self.prediction_length:].reset_index(drop=True)

        if len(actual_forecast) != len(predictions_df):
            raise ValueError("Mismatch between forecast length and actuals length.")

        forecast = predictions_df["mean"].values
        actual = actual_forecast[target_column].values

        # Add a small epsilon to avoid division by zero.
        epsilon = 1e-10

        mae = np.mean(np.abs(forecast - actual))
        q_errors = np.maximum(forecast / (actual + epsilon), actual / (forecast + epsilon))
        q_error = np.mean(q_errors)
        rme = np.mean(np.abs(forecast - actual) / (np.abs(actual) + epsilon))

        metrics = {
            "q_error": q_error,
            "mae": mae,
            "rme": rme
        }
        print("Evaluation Metrics:")
        print(f"Q-error: {q_error:.4f}")
        print(f"MAE: {mae:.4f}")
        print(f"RME: {rme:.4f}")
        return metrics

    def save_model(self):
        """
        Save the trained DeepAR model to disk.
        """
        if self.model is None:
            raise ValueError("No trained model to save.")
        self.model.save()
        print("Model saved successfully.")

    def load_model(self, path: str):
        """
        Load a trained DeepAR model from disk.
        """
        if not os.path.exists(path):
            raise FileNotFoundError(f"No model file found at {path}")
        self.model = TimeSeriesPredictor.load(path)
        print(f"Model loaded from {path}.")

    def train_with_cv_and_tuning(
        self,
        train_data: pd.DataFrame,
        target_column: str = "query_count",
        hyperparams_list: List[Dict] = None,
        num_val_windows: int = 3,
        eval_metric: str = "WQL"
    ):
        """
        Train the DeepAR model with multiple hyperparameter configurations using rolling-window cross-validation.
        Selects and stores the best model based on the specified evaluation metric.
        """
        if hyperparams_list is None or len(hyperparams_list) == 0:
            hyperparams_list = [
                {
                    "epochs": 20,
                    "learning_rate": 1e-3,
                    "num_layers": 2,
                    "hidden_size": 40,
                    "dropout_rate": 0.1,
                    "batch_size": 32
                }
            ]

        # Prepare the training data.
        prepared_data = self.prepare_data(train_data, target_column=target_column)

        # Construct hyperparameters in the expected format.
        hyperparams = {"DeepAR": hyperparams_list}

        # Create a new TimeSeriesPredictor.
        predictor = TimeSeriesPredictor(
            target=target_column,
            prediction_length=self.prediction_length,
            freq=self.freq,
            eval_metric=eval_metric
        )
        # Perform cross-validation tuning.
        predictor.fit(
            train_data=prepared_data,
            hyperparameters=hyperparams,
            num_val_windows=num_val_windows,
            verbosity=2
        )
        # Store the best predictor.
        self.model = predictor
        print("Cross-validation and hyperparameter tuning complete. Best model stored in self.model.")


###############################################################################
# Seasonal Naive Forecasting Class
###############################################################################

class SeasonalNaiveForecasting:
    """
    Seasonal Naive Forecasting model that implements a baseline forecast by repeating the values from the previous week.
    """

    def __init__(self, prediction_length=24 * 7):
        """
        Initialize the forecasting model with the prediction horizon.
        """
        self.sorted_df = None
        self.prediction_length = prediction_length

    def train(self, train_df, test_df):
        """
        Generate forecasts using a seasonal naive approach.
        The forecast repeats the last week's values from the training data.
        """
        forecast_start = test_df["timestamp"].min()
        # Extract data from exactly one week before the forecast start time.
        last_week_data = train_df.loc[
            train_df["timestamp"] >= (forecast_start - pd.Timedelta(days=7))
        ]
        if last_week_data.empty:
            raise ValueError("ERROR: Not enough past data to make seasonal naive predictions!")

        # Use the last `prediction_length` values from the extracted week.
        last_week_values = last_week_data["query_count"].values[-self.prediction_length:]
        forecast_timestamps = test_df["timestamp"][:self.prediction_length].values

        # Create a DataFrame with the forecasted values.
        forecast_df = pd.DataFrame({
            "timestamp": forecast_timestamps,
            "query_count": last_week_values
        })
        return forecast_df

    def evaluate_q_error(self, actuals, predicted):
        """
        Compute Q-error along with other evaluation metrics (MAE, RMSE, MAPE, sMAPE).
        """
        epsilon = 1e-10
        q_errors = np.maximum(predicted / (actuals + epsilon), actuals / (predicted + epsilon))
        fraction_within_2 = np.mean((actuals / 2 <= predicted) & (predicted <= actuals * 2))
        q_error_percentiles = {f"P{p}": np.percentile(q_errors, p) for p in range(10, 100, 10)}

        mae = mean_absolute_error(actuals, predicted)
        rmse = np.sqrt(mean_squared_error(actuals, predicted))
        mape = np.mean(np.abs((actuals - predicted) / (actuals + epsilon))) * 100
        smape = np.mean(2 * np.abs(actuals - predicted) / (np.abs(actuals) + np.abs(predicted) + epsilon)) * 100

        return {
            "MAE": mae,
            "RMSE": rmse,
            "MAPE": mape,
            "sMAPE": smape,
            "Fraction Within Factor of 2": fraction_within_2,
            "Q-Error Percentiles": q_error_percentiles
        }

    def run(self):
        """
        Run the full forecasting pipeline.
        This method is intended to handle data splits, forecasting, and evaluation.
        """
        # 'train_test_split_weekly' method must be implemented externally in the DataManager.
        train_test_splits = DataManager().train_test_split()

        # Loop through each train-test split, perform forecasting and print evaluation metrics.
        for i, (train_df, test_df) in enumerate(train_test_splits):
            forecast = self.train(train_df, test_df)
            results = self.evaluate_q_error(test_df["query_count"].values, forecast["query_count"].values)
            print(f"Evaluation Metrics for Split {i+1}: {results}")


###############################################################################
# RNN Time Series Forecasting Model using LSTM
###############################################################################

import tensorflow as tf
from tensorflow.keras.models import Sequential
from tensorflow.keras.layers import LSTM, Dense, Dropout
from tensorflow.keras.optimizers import Adam
from tensorflow.keras.callbacks import EarlyStopping
import keras_tuner as kt
from sklearn.preprocessing import MinMaxScaler
from sklearn.metrics import mean_absolute_error, mean_squared_error

SEED = 42
np.random.seed(SEED)
tf.random.set_seed(SEED)

class RNNModel:
    """
    Recurrent Neural Network (RNN) model using LSTM for time series forecasting.
    Provides methods for data preparation, model building, cross-validation, and evaluation.
    """

    def __init__(self, sequence_length=24):
        """
        Initialize the RNN model and data scaler.
        Args:
            sequence_length (int): Length of the input sequence.
        """
        self.sequence_length = sequence_length

        self.model = None
        self.scaler = MinMaxScaler(feature_range=(0, 1))

    def prepare_data(self, train_df, test_df, target_col):
        """
        Prepare data sequences for LSTM training and testing.
        Returns arrays for training features and labels as well as testing features and labels.
        """
        train_scaled = self.scaler.fit_transform(train_df[[target_col]].values)
        test_scaled = self.scaler.transform(test_df[[target_col]].values)

        X_train, y_train, X_test, y_test = [], [], [], []
        for i in range(len(train_scaled) - self.sequence_length):
            X_train.append(train_scaled[i : i + self.sequence_length])
            y_train.append(train_scaled[i + self.sequence_length])
        for i in range(len(test_scaled) - self.sequence_length):
            X_test.append(test_scaled[i : i + self.sequence_length])
            y_test.append(test_scaled[i + self.sequence_length])

        return (
            np.array(X_train),
            np.array(y_train),
            np.array(X_test),
            np.array(y_test),
        )

    def build_model(self, hp):
        """
        Build a tunable LSTM model.
        Args:
            hp (HyperParameters): Keras Tuner hyperparameter object.
        Returns:
            Compiled LSTM model.
        """
        model = Sequential()
        model.add(
            LSTM(
                hp.Int("units_1", 32, 256, 32),
                return_sequences=True,
                input_shape=(self.sequence_length, 1),
            )
        )
        model.add(LSTM(hp.Int("units_2", 32, 256, 32), return_sequences=False))
        model.add(Dense(hp.Int("dense_units", 16, 128, 16), activation="relu"))
        model.add(Dropout(hp.Float("dropout_rate", 0.1, 0.5, 0.1)))
        model.add(Dense(1))

        model.compile(
            optimizer=Adam(hp.Float("learning_rate", 1e-4, 1e-2, sampling="LOG")),
            loss="mean_squared_error",
        )
        return model

    def cross_validate(self, X_train, y_train):
        """
        Apply time series split for cross-validation.
        Returns the average validation loss and the best trained model.
        """
        from sklearn.model_selection import TimeSeriesSplit

        tscv = TimeSeriesSplit(n_splits=3)
        val_losses = []

        for train_idx, val_idx in tscv.split(X_train):
            X_t, X_val = X_train[train_idx], X_train[val_idx]
            y_t, y_val = y_train[train_idx], y_train[val_idx]

            tuner = kt.BayesianOptimization(
                self.build_model,
                objective="val_loss",
                max_trials=10,
                directory="tuner_results",
                project_name="lstm_cv",
            )

            tuner.search(X_t, y_t, epochs=10, validation_data=(X_val, y_val), verbose=1)
            best_hp = tuner.get_best_hyperparameters(num_trials=1)[0]
            best_model = tuner.hypermodel.build(best_hp)

            early_stop = EarlyStopping(monitor="val_loss", patience=10, restore_best_weights=True)
            best_model.fit(
                X_t, y_t,
                epochs=50,
                batch_size=16,
                validation_data=(X_val, y_val),
                callbacks=[early_stop]
            )
            val_losses.append(min(best_model.history.history["val_loss"]))

        return np.mean(val_losses), best_model

    def evaluate_q_error(self, y_actual, y_predicted):
        """
        Evaluate the trained LSTM model using MAE, RMSE, and Q-error metrics.
        Also prints key performance indicators.
        """
        # Basic metrics
        mae = mean_absolute_error(y_actual, y_predicted)
        rmse = np.sqrt(mean_squared_error(y_actual, y_predicted))

        # Q-error
        epsilon = 1e-10
        q_errors = np.maximum(
            y_predicted / (y_actual + epsilon),
            y_actual / (y_predicted + epsilon)
        )
        q_error_mean = np.mean(q_errors)
        q_error_median = np.median(q_errors)
        q_error_90 = np.percentile(q_errors, 90)

        return {
            "MAE": mae,
            "RMSE": rmse,
            "Q-Error Mean": q_error_mean,
            "Q-Error Median": q_error_median,
            "Q-Error 90th": q_error_90
        }


###############################################################################
# PatchTST Time Series Forecasting Model using AutoGluon
###############################################################################

import seaborn as sns
import logging

class PatchTST:
    """
    PatchTST implementation for time series forecasting using AutoGluon.
    """

    def __init__(self, prediction_length: int, freq: str = "h", hyperparameters: Dict = None):
        print("Initializing PatchTST Model...")
        self.prediction_length = prediction_length
        self.freq = freq
        self.model = None

        default_patchtst_hp = {
<<<<<<< HEAD
            "num_layers": Int(2, 5),
            "hidden_size": Int(64, 256),
            "dropout_rate": Real(0.0, 0.5),
            "learning_rate": Real(1e-4, 1e-2, log=True),
            "context_length": 48,
            "batch_size": Categorical(16, 32),
            "max_epochs": Int(30, 100),
            "patience": Int(3, 10),
=======
            "num_encoder_layers ": 2,
            "d_model": 128,
            "lr": 5e-4,
            "context_length": prediction_length * 2,
            "batch_size": 16,
            "max_epochs": 50,
            "weight_decay": 1e-8,
>>>>>>> b318c843
        }
        self.hyperparameters = {
                "PatchTST": {
                    "hidden_size": space.Int(20, 100),
                    "dropout_rate": space.Categorical(0.1, 0.3),
                },
            }

    def prepare_data(self, data: pd.DataFrame, target_column: str = "query_count") -> pd.DataFrame:
        """
        Prepare the input DataFrame in the long format required by AutoGluon TimeSeries.
        """
        data = data.copy()
        data["timestamp"] = pd.to_datetime(data["timestamp"])
        data = data.sort_values("timestamp")
        data["item_id"] = "item_1"
        return data[["item_id", "timestamp", target_column]]

    def train(self, train_data: pd.DataFrame, target_column: str = "query_count"):
        """
        Train the PatchTST model using the provided training data.
        """
        prepared_data = self.prepare_data(train_data, target_column)
        print("Training PatchTST...")
        self.model = TimeSeriesPredictor(
            target=target_column,
            prediction_length=self.prediction_length,
            freq=self.freq,
            eval_metric='SMAPE'
        )
        self.model.fit(
            train_data=prepared_data,
            hyperparameters=self.hyperparameters,
            hyperparameter_tune_kwargs="auto",
            enable_ensemble=False,
        )
        print("PatchTST Training Completed.")

    def predict(self, test_data: pd.DataFrame, target_column: str = "query_count") -> pd.DataFrame:
        """
        Generate predictions using the trained PatchTST model.
        Matches predictions strictly to the provided test timestamps.
        """
        if self.model is None:
            raise ValueError("Model must be trained before making predictions.")

        prepared_data = self.prepare_data(test_data, target_column)
        predictions = self.model.predict(prepared_data)

        forecast = predictions.loc["item_1"].reset_index().rename(columns={"index": "timestamp"})
        mean_forecast = forecast["0.5"] if "0.5" in forecast.columns else forecast.iloc[:, 1]

        predictions_df = pd.DataFrame({
            "timestamp": test_data["timestamp"].values,
            "mean": mean_forecast[:len(test_data)]
        })
        return predictions_df

    def evaluate(self, test_data: pd.DataFrame, target_column: str = "query_count") -> Dict[str, float]:
        """
        Evaluate the PatchTST model by comparing predictions against actual target values.
        Computes metrics such as MAE, Q-error, and RME.
        """
        if self.model is None:
            raise ValueError("Model must be trained before evaluation.")

        predictions_df = self.predict(test_data, target_column)
        actual = test_data[target_column].values
        forecast = predictions_df["mean"].values[:len(actual)]

        mae = np.mean(np.abs(forecast - actual))
        q_errors = np.maximum(forecast / (actual + 1e-10), actual / (forecast + 1e-10))
        q_error = np.mean(q_errors)
        rme = np.mean(np.abs(forecast - actual) / (np.abs(actual) + 1e-10))

        return {"q_error": q_error, "mae": mae, "rme": rme}

    def save_model(self):
        """
        Save the trained PatchTST model to disk.
        """
        if self.model is None:
            raise ValueError("No trained model to save.")
        self.model.save()
        print("Model saved successfully.")

    def load_model(self, path: str):
        """
        Load a trained PatchTST model from the specified path.
        """
        if not os.path.exists(path):
            raise FileNotFoundError(f"No model file found at {path}")
        self.model = TimeSeriesPredictor.load(path)
        print(f"Model loaded from {path}.")<|MERGE_RESOLUTION|>--- conflicted
+++ resolved
@@ -454,16 +454,6 @@
         self.model = None
 
         default_patchtst_hp = {
-<<<<<<< HEAD
-            "num_layers": Int(2, 5),
-            "hidden_size": Int(64, 256),
-            "dropout_rate": Real(0.0, 0.5),
-            "learning_rate": Real(1e-4, 1e-2, log=True),
-            "context_length": 48,
-            "batch_size": Categorical(16, 32),
-            "max_epochs": Int(30, 100),
-            "patience": Int(3, 10),
-=======
             "num_encoder_layers ": 2,
             "d_model": 128,
             "lr": 5e-4,
@@ -471,7 +461,6 @@
             "batch_size": 16,
             "max_epochs": 50,
             "weight_decay": 1e-8,
->>>>>>> b318c843
         }
         self.hyperparameters = {
                 "PatchTST": {
