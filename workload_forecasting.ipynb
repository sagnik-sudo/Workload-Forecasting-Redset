--- conflicted
+++ resolved
@@ -38,11 +38,7 @@
   },
   {
    "cell_type": "code",
-<<<<<<< HEAD
-   "execution_count": null,
-=======
-   "execution_count": 1,
->>>>>>> 17469e0a
+   "execution_count": null,
    "metadata": {},
    "outputs": [
     {
@@ -72,11 +68,7 @@
   },
   {
    "cell_type": "code",
-<<<<<<< HEAD
-   "execution_count": null,
-=======
-   "execution_count": 2,
->>>>>>> 17469e0a
+   "execution_count": null,
    "metadata": {},
    "outputs": [],
    "source": [
@@ -88,11 +80,7 @@
   },
   {
    "cell_type": "code",
-<<<<<<< HEAD
-   "execution_count": null,
-=======
-   "execution_count": 3,
->>>>>>> 17469e0a
+   "execution_count": null,
    "metadata": {},
    "outputs": [
     {
@@ -125,7 +113,6 @@
        "  </thead>\n",
        "  <tbody>\n",
        "    <tr>\n",
-<<<<<<< HEAD
        "      <th>300</th>\n",
        "      <td>96</td>\n",
        "      <td>2024-03-01 13:00:00</td>\n",
@@ -164,46 +151,6 @@
        "      <td>1</td>\n",
        "      <td>22.0</td>\n",
        "      <td>0.0</td>\n",
-=======
-       "      <th>0</th>\n",
-       "      <td>4</td>\n",
-       "      <td>2024-02-29 23:00:00</td>\n",
-       "      <td>1</td>\n",
-       "      <td>1546</td>\n",
-       "      <td>1315.0</td>\n",
-       "    </tr>\n",
-       "    <tr>\n",
-       "      <th>1</th>\n",
-       "      <td>4</td>\n",
-       "      <td>2024-03-01 00:00:00</td>\n",
-       "      <td>8334</td>\n",
-       "      <td>38989865</td>\n",
-       "      <td>270649152.0</td>\n",
-       "    </tr>\n",
-       "    <tr>\n",
-       "      <th>2</th>\n",
-       "      <td>4</td>\n",
-       "      <td>2024-03-01 01:00:00</td>\n",
-       "      <td>9573</td>\n",
-       "      <td>18817973</td>\n",
-       "      <td>251629065.0</td>\n",
-       "    </tr>\n",
-       "    <tr>\n",
-       "      <th>3</th>\n",
-       "      <td>4</td>\n",
-       "      <td>2024-03-01 02:00:00</td>\n",
-       "      <td>11037</td>\n",
-       "      <td>24512813</td>\n",
-       "      <td>219990412.0</td>\n",
-       "    </tr>\n",
-       "    <tr>\n",
-       "      <th>4</th>\n",
-       "      <td>4</td>\n",
-       "      <td>2024-03-01 03:00:00</td>\n",
-       "      <td>9899</td>\n",
-       "      <td>29100500</td>\n",
-       "      <td>227740532.0</td>\n",
->>>>>>> 17469e0a
        "    </tr>\n",
        "    <tr>\n",
        "      <th>...</th>\n",
@@ -214,7 +161,6 @@
        "      <td>...</td>\n",
        "    </tr>\n",
        "    <tr>\n",
-<<<<<<< HEAD
        "      <th>195477</th>\n",
        "      <td>96</td>\n",
        "      <td>2024-05-29 06:00:00</td>\n",
@@ -274,70 +220,10 @@
        "195691           96 2024-05-29 16:00:00       126332  1477693.0      2165208.0\n",
        "\n",
        "[2159 rows x 5 columns]"
-=======
-       "      <th>1405</th>\n",
-       "      <td>4</td>\n",
-       "      <td>2024-04-28 12:00:00</td>\n",
-       "      <td>11124</td>\n",
-       "      <td>20230903</td>\n",
-       "      <td>149600146.0</td>\n",
-       "    </tr>\n",
-       "    <tr>\n",
-       "      <th>1406</th>\n",
-       "      <td>4</td>\n",
-       "      <td>2024-04-28 13:00:00</td>\n",
-       "      <td>10772</td>\n",
-       "      <td>12816265</td>\n",
-       "      <td>147060663.0</td>\n",
-       "    </tr>\n",
-       "    <tr>\n",
-       "      <th>1407</th>\n",
-       "      <td>4</td>\n",
-       "      <td>2024-04-28 14:00:00</td>\n",
-       "      <td>10122</td>\n",
-       "      <td>19675888</td>\n",
-       "      <td>146689262.0</td>\n",
-       "    </tr>\n",
-       "    <tr>\n",
-       "      <th>1408</th>\n",
-       "      <td>4</td>\n",
-       "      <td>2024-04-28 15:00:00</td>\n",
-       "      <td>10153</td>\n",
-       "      <td>15793307</td>\n",
-       "      <td>147946283.0</td>\n",
-       "    </tr>\n",
-       "    <tr>\n",
-       "      <th>1409</th>\n",
-       "      <td>4</td>\n",
-       "      <td>2024-04-28 16:00:00</td>\n",
-       "      <td>2388</td>\n",
-       "      <td>6019657</td>\n",
-       "      <td>60912224.0</td>\n",
-       "    </tr>\n",
-       "  </tbody>\n",
-       "</table>\n",
-       "<p>1410 rows × 5 columns</p>\n",
-       "</div>"
-      ],
-      "text/plain": [
-       "      instance_id           timestamp  query_count   runtime  bytes_scanned\n",
-       "0               4 2024-02-29 23:00:00            1      1546         1315.0\n",
-       "1               4 2024-03-01 00:00:00         8334  38989865    270649152.0\n",
-       "2               4 2024-03-01 01:00:00         9573  18817973    251629065.0\n",
-       "3               4 2024-03-01 02:00:00        11037  24512813    219990412.0\n",
-       "4               4 2024-03-01 03:00:00         9899  29100500    227740532.0\n",
-       "...           ...                 ...          ...       ...            ...\n",
-       "1405            4 2024-04-28 12:00:00        11124  20230903    149600146.0\n",
-       "1406            4 2024-04-28 13:00:00        10772  12816265    147060663.0\n",
-       "1407            4 2024-04-28 14:00:00        10122  19675888    146689262.0\n",
-       "1408            4 2024-04-28 15:00:00        10153  15793307    147946283.0\n",
-       "1409            4 2024-04-28 16:00:00         2388   6019657     60912224.0\n",
-       "\n",
-       "[1410 rows x 5 columns]"
->>>>>>> 17469e0a
       ]
      },
      "execution_count": 3,
+     "execution_count": 3,
      "metadata": {},
      "output_type": "execute_result"
     }
@@ -350,18 +236,13 @@
   },
   {
    "cell_type": "code",
-<<<<<<< HEAD
-   "execution_count": null,
-=======
-   "execution_count": 6,
->>>>>>> 17469e0a
+   "execution_count": null,
    "metadata": {},
    "outputs": [
     {
      "name": "stdout",
      "output_type": "stream",
      "text": [
-<<<<<<< HEAD
       "train1 shape: (1919, 5)\n",
       "test1 shape: (168, 5)\n",
       "train2 shape: (2087, 5)\n",
@@ -390,16 +271,6 @@
       "runtime                       7771.0\n",
       "bytes_scanned                  794.0\n",
       "Name: 43254, dtype: object\n"
-=======
-      "train1 start: 2024-02-29 23:00:00\n",
-      "train1 end: 2024-04-14 23:00:00\n",
-      "test1 start: 2024-04-15 00:00:00\n",
-      "test1 end: 2024-04-21 23:00:00\n",
-      "train2 start: 2024-02-29 23:00:00\n",
-      "train2 end: 2024-04-21 23:00:00\n",
-      "test2 start: 2024-04-22 00:00:00\n",
-      "test2 end: 2024-04-27 23:00:00\n"
->>>>>>> 17469e0a
      ]
     }
    ],
@@ -413,19 +284,15 @@
     "\n",
     "train1, test1, train2, test2 = datamanager.train_test_split(data)\n",
     "\n",
-    "# Check the timestamps of train and test data\n",
-    "print(f\"train1 start: {train1.iloc[0]['timestamp']}\")\n",
-    "print(f\"train1 end: {train1.iloc[-1]['timestamp']}\")\n",
-    "\n",
-    "print(f\"test1 start: {test1.iloc[0]['timestamp']}\")\n",
-    "print(f\"test1 end: {test1.iloc[-1]['timestamp']}\")\n",
-    "\n",
-    "\n",
-    "print(f\"train2 start: {train2.iloc[0]['timestamp']}\")\n",
-    "print(f\"train2 end: {train2.iloc[-1]['timestamp']}\")\n",
-    "\n",
-    "print(f\"test2 start: {test2.iloc[0]['timestamp']}\")\n",
-    "print(f\"test2 end: {test2.iloc[-1]['timestamp']}\")\n"
+    "print(f\"train1 shape: {train1.shape}\")\n",
+    "print(f\"test1 shape: {test1.shape}\")\n",
+    "print(f\"train2 shape: {train2.shape}\")\n",
+    "print(f\"test2 shape: {test2.shape}\")\n",
+    "\n",
+    "print(train1.iloc[-1])\n",
+    "print(test1.iloc[0])\n",
+    "print(train1.iloc[-1])\n",
+    "print(test1.iloc[0])"
    ]
   },
   {
