--- conflicted
+++ resolved
@@ -129,7 +129,6 @@
         elif isinstance(model, PatchTST):
             predictions = model.predict(test1, target_column="query_count")
         elif isinstance(model, DeepSeq):
-<<<<<<< HEAD
             _, _, X_test, y_test = model.prepare_data(train1, test1, "query_count")
 
             # Make Predictions
@@ -146,11 +145,6 @@
             })
             predictions = predictions_df
 
-=======
-            predictions = model.prediction(test1) 
-        else:
-            return "Model type not supported for prediction!", ""
->>>>>>> b45c1be9
         return "Predictions generated successfully!", predictions.to_string()
     except Exception as e:
         return f"Error during prediction: {str(e)}", ""
@@ -171,19 +165,12 @@
             evaluation_results = model.evaluate_q_error(test1["query_count"].values, predictions["query_count"].values)
             return "Evaluation successful!", str(evaluation_results)
         elif isinstance(model, DeepSeq):
-<<<<<<< HEAD
             print(f"test_size: {test1.shape} predicted_size : {predictions.shape}")
             evaluation_results = model.evaluate_q_error(
                 test1["query_count"].values,
                 predictions["query_count"].values
             )
             
-=======
-            evaluation_results = model.evaluate_q_error(test1["query_count"].values, predictions["query_count"].values)
-            return "Evaluation successful!", str(evaluation_results)
-        elif isinstance(model, PatchTST):
-            evaluation_results = model.evaluate(test1, target_column="query_count")
->>>>>>> b45c1be9
             return "Evaluation successful!", str(evaluation_results)
         else:
             return "Evaluation is implemented only for supported models in this demo.", ""
